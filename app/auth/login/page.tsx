--- conflicted
+++ resolved
@@ -60,7 +60,6 @@
     }
   }
 
-<<<<<<< HEAD
   const handleGoogleSignIn = async () => {
     setIsGoogleLoading(true)
     setErrorMessage("")
@@ -197,53 +196,12 @@
               <div className="absolute left-3 top-1/2 transform -translate-y-1/2 text-[#573353]/50">
                 <Mail className="h-5 w-5" />
               </div>
-=======
-  return (
-    <div className="min-h-screen flex flex-col items-center justify-center bg-gradient-to-br from-primary/5 to-primary/10 p-4">
-      <div className="w-full max-w-md">
-        <div className="flex flex-col items-center mb-8">
-          <div className="h-20 w-20 rounded-full bg-primary/10 flex items-center justify-center mb-6">
-            <svg
-              xmlns="http://www.w3.org/2000/svg"
-              viewBox="0 0 24 24"
-              fill="none"
-              stroke="currentColor"
-              strokeWidth="2"
-              strokeLinecap="round"
-              strokeLinejoin="round"
-              className="h-10 w-10 text-primary"
-            >
-              <path d="M12 2L2 7l10 5 10-5-10-5z" />
-              <path d="M2 17l10 5 10-5" />
-              <path d="M2 12l10 5 10-5" />
-            </svg>
-          </div>
-          <h1 className="text-3xl font-bold mb-2 text-foreground">Routinize Fitness</h1>
-          <p className="text-muted-foreground mb-8">Inicia sesión para continuar</p>
-        </div>
-
-        {/* Login Form */}
-        <div className="w-full bg-card rounded-lg border border-border shadow-sm p-6">
-          {errorMessage && (
-            <Alert className="mb-6 bg-destructive/10 text-destructive border-destructive/20">
-              <AlertDescription>{errorMessage}</AlertDescription>
-            </Alert>
-          )}
-
-          <form onSubmit={handleSubmit} id="login-form" className="space-y-4">
-            {/* Email Input */}
-            <div className="space-y-2">
-              <label htmlFor="email" className="text-sm font-medium text-foreground">
-                Correo electrónico
-              </label>
->>>>>>> aadd89f6
               <Input
                 id="email"
                 type="email"
                 value={email}
                 onChange={(e) => setEmail(e.target.value)}
                 required
-<<<<<<< HEAD
                 className="w-full pl-10 pr-4 py-3 rounded-xl border border-gray-200 text-[#573353] focus-visible:ring-2 focus-visible:ring-[#FDA758] focus-visible:ring-offset-0"
                 placeholder="correo@ejemplo.com"
               />
@@ -306,39 +264,6 @@
               type="submit"
               disabled={isLoading}
               className="w-full bg-[#FDA758] hover:bg-[#FDA758]/90 text-white font-medium rounded-xl py-3 transition-all duration-200 shadow-md hover:shadow-lg"
-=======
-                className="w-full rounded-md border-input"
-                placeholder="correo@ejemplo.com"
-              />
-            </div>
-
-            {/* Password Input */}
-            <div className="space-y-2">
-              <div className="flex items-center justify-between">
-                <label htmlFor="password" className="text-sm font-medium text-foreground">
-                  Contraseña
-                </label>
-                <Link href="/auth/forgot-password" className="text-xs text-primary hover:underline">
-                  ¿Olvidaste tu contraseña?
-                </Link>
-              </div>
-              <Input
-                id="password"
-                type="password"
-                placeholder="••••••••"
-                value={password}
-                onChange={(e) => setPassword(e.target.value)}
-                required
-                className="w-full rounded-md border-input"
-              />
-            </div>
-
-            {/* Login Button */}
-            <Button
-              type="submit"
-              disabled={isLoading}
-              className="w-full bg-primary hover:bg-primary/90 text-primary-foreground font-medium"
->>>>>>> aadd89f6
             >
               {isLoading ? (
                 <>
@@ -349,7 +274,6 @@
                 "Iniciar sesión"
               )}
             </Button>
-<<<<<<< HEAD
           </motion.div>
         </form>
 
@@ -399,22 +323,6 @@
               </>
             )}
           </Button>
-=======
-
-            {/* Botón de redirección manual (se añadirá dinámicamente si es necesario) */}
-            <div id="manual-redirect-container"></div>
-          </form>
-
-          {/* Sign Up Link */}
-          <div className="mt-6 text-center">
-            <p className="text-muted-foreground text-sm">
-              ¿No tienes una cuenta?{" "}
-              <Link href="/auth/register" className="font-medium text-primary hover:underline">
-                Regístrate aquí
-              </Link>
-            </p>
-          </div>
->>>>>>> aadd89f6
         </div>
       </div>
     </AuthLayout>
