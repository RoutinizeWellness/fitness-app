"use client"

import { useEffect, useState } from "react"
import { useRouter } from "next/navigation"
import { useAuth } from "@/contexts/auth-context"
import { PulseLoader } from "@/components/ui/enhanced-skeletons"
import SplashScreen from "@/components/splash/SplashScreen"

export default function Home() {
  const { user, isLoading } = useAuth()
  const router = useRouter()
  const [showSplash, setShowSplash] = useState(true)
  const [initialLoad, setInitialLoad] = useState(true)

  // Handle the splash screen display and initial routing
  useEffect(() => {
    // Check if this is the first visit or a refresh
    const hasVisitedBefore = localStorage.getItem('hasVisitedBefore')

    if (hasVisitedBefore) {
      // Skip splash for returning users
      setShowSplash(false)
      setInitialLoad(false)
    } else {
      // Show splash for first-time visitors
      localStorage.setItem('hasVisitedBefore', 'true')

      // Auto-hide splash after 3 seconds
      const timer = setTimeout(() => {
        setShowSplash(false)
      }, 3000)

      return () => clearTimeout(timer)
    }
  }, [])

  // Handle redirection after splash screen
  useEffect(() => {
    // Only proceed with redirection if splash is not showing and auth is loaded
    if (showSplash || isLoading) return

    try {
      if (user) {
        // If user is authenticated, redirect to dashboard
        console.log("User authenticated, redirecting to dashboard")
        router.push("/dashboard")
      } else {
        // If not authenticated, go to login
        console.log("User not authenticated, redirecting to login")
        router.push("/auth/login")
      }
    } catch (error) {
      console.error("Error during redirection:", error)
      // In case of error, redirect to login by default
      router.push("/auth/login")
    }
  }, [user, isLoading, router, showSplash])

  // Handle splash screen completion
  const handleSplashComplete = () => {
    setShowSplash(false)
  }

  // Show splash screen on initial load
  if (showSplash) {
    return <SplashScreen onComplete={handleSplashComplete} />
  }

  // Show loading screen while determining redirection
  return (
<<<<<<< HEAD
    <div className="min-h-screen flex items-center justify-center bg-gradient-to-b from-[#1a2151] to-[#2d3a80]">
      <div className="text-center">
        <h1 className="text-2xl font-bold mb-4 text-white">
          Routinize Wellness
        </h1>
        <PulseLoader message="Loading your fitness data..." />
=======
    <div className="min-h-screen flex flex-col items-center justify-center bg-gradient-to-br from-primary/5 to-primary/10">
      <div className="text-center max-w-md px-4">
        <div className="mb-8 flex justify-center">
          <div className="h-20 w-20 rounded-full bg-primary/10 flex items-center justify-center">
            <svg
              xmlns="http://www.w3.org/2000/svg"
              viewBox="0 0 24 24"
              fill="none"
              stroke="currentColor"
              strokeWidth="2"
              strokeLinecap="round"
              strokeLinejoin="round"
              className="h-10 w-10 text-primary"
            >
              <path d="M12 2L2 7l10 5 10-5-10-5z" />
              <path d="M2 17l10 5 10-5" />
              <path d="M2 12l10 5 10-5" />
            </svg>
          </div>
        </div>
        <h1 className="text-3xl font-bold mb-2 text-foreground">
          Routinize Fitness
        </h1>
        <p className="text-muted-foreground mb-8">
          Tu compañero de entrenamiento personalizado
        </p>
        <div className="relative h-1.5 w-48 bg-primary/20 rounded-full mx-auto overflow-hidden">
          <div className="absolute top-0 left-0 h-full w-1/3 bg-primary rounded-full animate-[loading_1.5s_ease-in-out_infinite]" />
        </div>
        <p className="mt-4 text-sm text-muted-foreground">Cargando tu perfil...</p>
>>>>>>> ee910bd5
      </div>
    </div>
  )
}<|MERGE_RESOLUTION|>--- conflicted
+++ resolved
@@ -68,45 +68,15 @@
 
   // Show loading screen while determining redirection
   return (
-<<<<<<< HEAD
     <div className="min-h-screen flex items-center justify-center bg-gradient-to-b from-[#1a2151] to-[#2d3a80]">
-      <div className="text-center">
-        <h1 className="text-2xl font-bold mb-4 text-white">
+      <div className="text-center max-w-md px-4">
+        <h1 className="text-3xl font-bold mb-2 text-white">
           Routinize Wellness
         </h1>
-        <PulseLoader message="Loading your fitness data..." />
-=======
-    <div className="min-h-screen flex flex-col items-center justify-center bg-gradient-to-br from-primary/5 to-primary/10">
-      <div className="text-center max-w-md px-4">
-        <div className="mb-8 flex justify-center">
-          <div className="h-20 w-20 rounded-full bg-primary/10 flex items-center justify-center">
-            <svg
-              xmlns="http://www.w3.org/2000/svg"
-              viewBox="0 0 24 24"
-              fill="none"
-              stroke="currentColor"
-              strokeWidth="2"
-              strokeLinecap="round"
-              strokeLinejoin="round"
-              className="h-10 w-10 text-primary"
-            >
-              <path d="M12 2L2 7l10 5 10-5-10-5z" />
-              <path d="M2 17l10 5 10-5" />
-              <path d="M2 12l10 5 10-5" />
-            </svg>
-          </div>
-        </div>
-        <h1 className="text-3xl font-bold mb-2 text-foreground">
-          Routinize Fitness
-        </h1>
-        <p className="text-muted-foreground mb-8">
+        <p className="text-blue-200/80 mb-8">
           Tu compañero de entrenamiento personalizado
         </p>
-        <div className="relative h-1.5 w-48 bg-primary/20 rounded-full mx-auto overflow-hidden">
-          <div className="absolute top-0 left-0 h-full w-1/3 bg-primary rounded-full animate-[loading_1.5s_ease-in-out_infinite]" />
-        </div>
-        <p className="mt-4 text-sm text-muted-foreground">Cargando tu perfil...</p>
->>>>>>> ee910bd5
+        <PulseLoader message="Loading your fitness data..." />
       </div>
     </div>
   )
