import type { Metadata, Viewport } from "next"
import { Inter, Roboto_Serif } from "next/font/google"
import "./globals.css"

// Usar Roboto Serif como reemplazo para Klasik
const klasik = Roboto_Serif({
  subsets: ['latin'],
  variable: '--font-klasik',
  display: 'swap',
})
import { Providers } from "./providers"
import { ThemeProvider } from "@/components/theme-provider"
import { EnhancedThemeProvider } from "@/components/theme/theme-provider"
import { OrganicThemeProvider } from "@/components/theme/organic-theme-provider"
import { HabitBuilderThemeProvider } from "@/components/theme/habit-builder-theme-provider"
import { ActionFeedbackProvider } from "@/components/feedback/action-feedback"

const inter = Inter({ subsets: ["latin"] })

export const metadata: Metadata = {
  title: "Monumental Habits",
  description: "Build better habits and track your progress",
  generator: 'v0.dev',
  manifest: '/manifest.json',
  icons: [
    { rel: 'icon', url: '/favicon.ico' },
    { rel: 'apple-touch-icon', url: '/icons/icon-192x192.png' },
  ],
  appleWebApp: {
    capable: true,
    statusBarStyle: 'default',
    title: 'Monumental Habits',
  },
}

export const viewport: Viewport = {
  width: 'device-width',
  initialScale: 1,
  maximumScale: 5,
  userScalable: true,
  themeColor: '#FC6076',
}

export default function RootLayout({ children }: { children: React.ReactNode }) {
  return (
    <html lang="es" className="h-full" suppressHydrationWarning>
      <head>
        <meta name="apple-mobile-web-app-capable" content="yes" />
        <meta name="mobile-web-app-capable" content="yes" />
        <meta name="theme-color" content="#FC6076" />
        <meta name="apple-mobile-web-app-status-bar-style" content="black-translucent" />
        <meta name="viewport" content="width=device-width, initial-scale=1, maximum-scale=5, viewport-fit=cover" />
      </head>
      <body className={`${inter.className} ${klasik.variable} h-full monumental-theme`}>
        <ThemeProvider attribute="class" defaultTheme="light" enableSystem={false} storageKey="routinize-theme">
          <EnhancedThemeProvider defaultTheme="light" storageKey="routinize-ui">
            <OrganicThemeProvider defaultTheme="light" storageKey="routinize-organic">
              <HabitBuilderThemeProvider defaultTheme="light" storageKey="routinize-habit">
                <ActionFeedbackProvider>
<<<<<<< HEAD
                  <AuthProvider>
                    <SupabaseProvider>
                      {children}
                      <Toaster position="bottom-center" />
                    </SupabaseProvider>
                  </AuthProvider>
=======
                  <Providers>
                    {children}
                  </Providers>
>>>>>>> b2f538eb
                </ActionFeedbackProvider>
              </HabitBuilderThemeProvider>
            </OrganicThemeProvider>
          </EnhancedThemeProvider>
        </ThemeProvider>
      </body>
    </html>
  )
}<|MERGE_RESOLUTION|>--- conflicted
+++ resolved
@@ -57,18 +57,9 @@
             <OrganicThemeProvider defaultTheme="light" storageKey="routinize-organic">
               <HabitBuilderThemeProvider defaultTheme="light" storageKey="routinize-habit">
                 <ActionFeedbackProvider>
-<<<<<<< HEAD
-                  <AuthProvider>
-                    <SupabaseProvider>
-                      {children}
-                      <Toaster position="bottom-center" />
-                    </SupabaseProvider>
-                  </AuthProvider>
-=======
                   <Providers>
                     {children}
                   </Providers>
->>>>>>> b2f538eb
                 </ActionFeedbackProvider>
               </HabitBuilderThemeProvider>
             </OrganicThemeProvider>
