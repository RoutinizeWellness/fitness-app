--- conflicted
+++ resolved
@@ -8,11 +8,8 @@
   variable: '--font-klasik',
   display: 'swap',
 })
-<<<<<<< HEAD
 import { Toaster } from "@/components/ui/toaster"
-=======
 import { Providers } from "./providers"
->>>>>>> de2505c7
 import { ThemeProvider } from "@/components/theme-provider"
 import { EnhancedThemeProvider } from "@/components/theme/theme-provider"
 import { OrganicThemeProvider } from "@/components/theme/organic-theme-provider"
